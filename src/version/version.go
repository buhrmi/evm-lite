--- conflicted
+++ resolved
@@ -4,18 +4,14 @@
 const Maj = "0"
 
 //Min is Minor Version Number
-const Min = "3"
+const Min = "2"
 
 //Fix is the Patch Version
 const Fix = "1"
 
 var (
 	//Version contains the full version string
-<<<<<<< HEAD
-	Version = "0.3.0"
-=======
 	Version = "0.2.1"
->>>>>>> e24b29ad
 
 	// GitCommit is set with --ldflags "-X main.gitCommit=$(git rev-parse HEAD)"
 	GitCommit string
