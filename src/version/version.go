--- conflicted
+++ resolved
@@ -2,14 +2,6 @@
 
 //Maj is Major Version Number
 const Maj = "0"
-<<<<<<< HEAD
-const Min = "1"
-const Fix = "2"
-
-var (
-	// The full version string
-	Version = "0.1.2"
-=======
 
 //Min is Minor Version Number
 const Min = "2"
@@ -20,7 +12,6 @@
 var (
 	//Version contains the full version string
 	Version = "0.2.0"
->>>>>>> 720bf935
 
 	// GitCommit is set with --ldflags "-X main.gitCommit=$(git rev-parse HEAD)"
 	GitCommit string
