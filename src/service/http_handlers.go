--- conflicted
+++ resolved
@@ -145,11 +145,7 @@
 POST /rawtx
 data: STRING Hex representation of the raw transaction bytes
 	  ex: 0xf8620180830f4240946266b0dd0116416b1dacf36...
-<<<<<<< HEAD
-returns: JSON JSONTxReceipt
-=======
 returns: JSON JsonReceipt
->>>>>>> 67982f19
 
 This endpoint allows sending NON-READONLY transactions ALREADY SIGNED. The
 client is left to compose a transaction, sign it and RLP encode it. The
