--- conflicted
+++ resolved
@@ -130,11 +130,7 @@
 POST /rawtx
 data: STRING Hex representation of the raw transaction bytes
 	  ex: 0xf8620180830f4240946266b0dd0116416b1dacf36...
-<<<<<<< HEAD
-returns: JSON JsonTxRes
-=======
 returns: JSON JsonReceipt
->>>>>>> 854564d5
 
 This endpoint allows sending NON-READONLY transactions ALREADY SIGNED. The
 client is left to compose a transaction, sign it and RLP encode it. The
@@ -379,8 +375,6 @@
 }
 
 //------------------------------------------------------------------------------
-<<<<<<< HEAD
-=======
 
 /*
 GET /export
@@ -401,7 +395,6 @@
 
 //------------------------------------------------------------------------------
 
->>>>>>> 854564d5
 func prepareCallMessage(args SendTxArgs) (*ethTypes.Message, error) {
 
 	// Create Call Message
