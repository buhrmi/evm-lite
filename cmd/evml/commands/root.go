--- conflicted
+++ resolved
@@ -13,81 +13,11 @@
 }
 
 func init() {
-<<<<<<< HEAD
-	//Base
-	RootCmd.PersistentFlags().StringP("datadir", "d", config.BaseConfig.DataDir, "Top-level directory for configuration and data")
-	RootCmd.PersistentFlags().String("log", config.BaseConfig.LogLevel, "debug, info, warn, error, fatal, panic")
-
-	//Eth
-	RootCmd.PersistentFlags().String("eth.genesis", config.Eth.Genesis, "Location of genesis file")
-	RootCmd.PersistentFlags().String("eth.keystore", config.Eth.Keystore, "Location of Ethereum account keys")
-	RootCmd.PersistentFlags().String("eth.pwd", config.Eth.PwdFile, "Password file to unlock accounts")
-	RootCmd.PersistentFlags().String("eth.db", config.Eth.DbFile, "Eth database file")
-	RootCmd.PersistentFlags().String("eth.listen", config.Eth.EthAPIAddr, "Address of HTTP API service")
-	RootCmd.PersistentFlags().Int("eth.cache", config.Eth.Cache, "Megabytes of memory allocated to internal caching (min 16MB / database forced)")
-
-}
-
-//------------------------------------------------------------------------------
-
-//Retrieve the default environment configuration.
-func parseConfig() (*_config.Config, error) {
-	conf := _config.DefaultConfig()
-	err := viper.Unmarshal(conf)
-	if err != nil {
-		return nil, err
-	}
-	return conf, err
-}
-
-//Bind all flags and read the config into viper
-func bindFlagsLoadViper(cmd *cobra.Command) error {
-	// cmd.Flags() includes flags from this command and all persistent flags from the parent
-	if err := viper.BindPFlags(cmd.Flags()); err != nil {
-		return err
-	}
-
-	viper.SetConfigName("evml")                    // name of config file (without extension)
-	viper.AddConfigPath(config.BaseConfig.DataDir) // search root directory
-
-	// If a config file is found, read it in.
-	if err := viper.ReadInConfig(); err == nil {
-		// stderr, so if we redirect output to json file, this doesn't appear
-		logger.Debugf("Using config file: %v", viper.ConfigFileUsed())
-	} else if _, ok := err.(viper.ConfigFileNotFoundError); ok {
-		logger.Debugf("No config file found in %s", config.DataDir)
-	} else {
-
-		return err
-	}
-
-	return nil
-}
-
-func logLevel(l string) logrus.Level {
-	switch l {
-	case "debug":
-		return logrus.DebugLevel
-	case "info":
-		return logrus.InfoLevel
-	case "warn":
-		return logrus.WarnLevel
-	case "error":
-		return logrus.ErrorLevel
-	case "fatal":
-		return logrus.FatalLevel
-	case "panic":
-		return logrus.PanicLevel
-	default:
-		return logrus.DebugLevel
-	}
-=======
 	RootCmd.AddCommand(
 		run.RunCmd,
 		keys.KeysCmd,
 		VersionCmd,
 	)
-	//Do not print usage when error occurs
+	//do not print usage when error occurs
 	RootCmd.SilenceUsage = true
->>>>>>> ea13ad35
 }