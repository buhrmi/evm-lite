<<<<<<< HEAD
USER = $(id -u)
=======
>>>>>>> ea13ad35
NODES = 1
CONSENSUS = solo
VERSION = latest
CONF = $(CURDIR)/../../conf/$(CONSENSUS)/conf

apply:
	rm -f ips.dat && \
	terraform apply -auto-approve \
		-var user=$(shell id -u) \
		-var consensus=$(CONSENSUS) \
		-var nodes=$(NODES) \
		-var version=$(VERSION) \
		-var conf=$(CONF)
destroy:
	terraform destroy -auto-approve

.PHONY: apply destroy<|MERGE_RESOLUTION|>--- conflicted
+++ resolved
@@ -1,7 +1,3 @@
-<<<<<<< HEAD
-USER = $(id -u)
-=======
->>>>>>> ea13ad35
 NODES = 1
 CONSENSUS = solo
 VERSION = latest
